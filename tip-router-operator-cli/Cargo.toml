--- conflicted
+++ resolved
@@ -13,42 +13,6 @@
 futures = "0.3"
 im = "15.1"
 itertools = "0.11"
-<<<<<<< HEAD
-jito-tip-distribution.workspace = true
-jito-tip-payment.workspace = true
-meta-merkle-tree.workspace = true
-solana-account-decoder.workspace = true
-solana-accounts-db.workspace = true
-solana-client.workspace = true
-solana-genesis-utils.workspace = true
-solana-ledger.workspace = true
-solana-measure.workspace = true
-solana-merkle-tree.workspace = true
-solana-metrics.workspace = true
-solana-program.workspace = true
-solana-program-runtime.workspace = true
-solana-program-test.workspace = true
-solana-rpc-client.workspace = true
-solana-rpc-client-api.workspace = true
-solana-runtime.workspace = true
-solana-sdk.workspace = true
-solana-stake-program.workspace = true
-solana-transaction-status.workspace = true
-solana-vote.workspace = true
-solana-cli-config.workspace = true
-spl-token.workspace = true
-spl-token-2022.workspace = true
-spl-memo = "3.0.1"
-log.workspace = true
-num-traits.workspace = true
-rand = "0.8"
-serde.workspace = true
-serde_json = "1.0"
-tempfile = "3.2"
-thiserror.workspace = true
-tokio.workspace = true
-tokio-test = "0.4"
-=======
 jito-tip-distribution = { git = "https://github.com/exo-tech-xyz/jito-programs.git", rev = "6e5cbce5e2866da0585ef4fa35ee1168fce4556f", features = ["cpi"] }
 jito-tip-payment = { git = "https://github.com/exo-tech-xyz/jito-programs.git", rev = "6e5cbce5e2866da0585ef4fa35ee1168fce4556f", features = ["cpi"] }
 jito-restaking-program = { workspace = true }
@@ -75,7 +39,6 @@
 serde_json = { workspace = true }
 thiserror = { workspace = true }
 tokio = { workspace = true }
->>>>>>> 3c832b47
 
 [dev-dependencies]
 solana-program-test = { workspace = true }
