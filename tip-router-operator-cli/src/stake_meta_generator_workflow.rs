--- conflicted
+++ resolved
@@ -1,4 +1,3 @@
-<<<<<<< HEAD
 use {
     crate::{
         derive_tip_distribution_account_address, derive_tip_payment_pubkeys,
@@ -37,47 +36,6 @@
         sync::{atomic::AtomicBool, Arc},
     },
     thiserror::Error,
-=======
-use std::{
-    collections::HashMap,
-    fmt::{Debug, Display, Formatter},
-    fs::File,
-    io::{BufWriter, Write},
-    mem::size_of,
-    path::{Path, PathBuf},
-    sync::{atomic::AtomicBool, Arc},
-};
-
-use anchor_lang::AccountDeserialize;
-use itertools::Itertools;
-use jito_tip_payment::CONFIG_ACCOUNT_SEED;
-use log::*;
-use solana_accounts_db::hardened_unpack::{
-    open_genesis_config, OpenGenesisConfigError, MAX_GENESIS_ARCHIVE_UNPACKED_SIZE,
-};
-use solana_client::client_error::ClientError;
-use solana_ledger::{
-    bank_forks_utils,
-    bank_forks_utils::BankForksUtilsError,
-    blockstore::{Blockstore, BlockstoreError},
-    blockstore_options::{AccessType, BlockstoreOptions, LedgerColumnOptions},
-    blockstore_processor::{BlockstoreProcessorError, ProcessOptions},
-};
-use solana_program::{stake_history::StakeHistory, sysvar};
-use solana_runtime::{bank::Bank, snapshot_config::SnapshotConfig, stakes::StakeAccount};
-use solana_sdk::{
-    account::{from_account, ReadableAccount, WritableAccount},
-    clock::Slot,
-    pubkey::Pubkey,
-};
-use solana_vote::vote_account::VoteAccount;
-use thiserror::Error;
-
-use crate::{
-    derive_tip_distribution_account_address, derive_tip_payment_pubkeys, Config, StakeMeta,
-    StakeMetaCollection, TipDistributionAccount, TipDistributionAccountWrapper,
-    TipDistributionMeta,
->>>>>>> b5b40f5f
 };
 
 #[derive(Error, Debug)]
@@ -360,7 +318,6 @@
 
 #[cfg(test)]
 mod tests {
-<<<<<<< HEAD
     use {
         super::*,
         crate::derive_tip_distribution_account_address,
@@ -375,30 +332,19 @@
             create_genesis_config_with_vote_accounts, GenesisConfigInfo, ValidatorVoteKeypairs,
         },
         solana_sdk::{
-=======
-    use anchor_lang::AccountSerialize;
-    use jito_tip_distribution::state::TipDistributionAccount;
-    use jito_tip_payment::{
-        InitBumps, TipPaymentAccount, CONFIG_ACCOUNT_SEED, TIP_ACCOUNT_SEED_0, TIP_ACCOUNT_SEED_1,
-        TIP_ACCOUNT_SEED_2, TIP_ACCOUNT_SEED_3, TIP_ACCOUNT_SEED_4, TIP_ACCOUNT_SEED_5,
-        TIP_ACCOUNT_SEED_6, TIP_ACCOUNT_SEED_7,
-    };
-    use solana_runtime::genesis_utils::{
-        create_genesis_config_with_vote_accounts, GenesisConfigInfo, ValidatorVoteKeypairs,
-    };
-    use solana_sdk::{
-        self,
-        account::{from_account, AccountSharedData},
-        message::Message,
-        signature::{Keypair, Signer},
-        stake::{
->>>>>>> b5b40f5f
             self,
-            state::{Authorized, Lockup},
+            account::{from_account, AccountSharedData},
+            message::Message,
+            signature::{Keypair, Signer},
+            stake::{
+                self,
+                state::{Authorized, Lockup},
+            },
+            stake_history::StakeHistory,
+            sysvar,
+            transaction::Transaction,
         },
-        stake_history::StakeHistory,
-        sysvar,
-        transaction::Transaction,
+        solana_stake_program::stake_state,
     };
     use solana_stake_program::stake_state;
 
