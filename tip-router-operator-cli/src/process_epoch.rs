--- conflicted
+++ resolved
@@ -93,7 +93,7 @@
         "", // TODO out_path is not used, unsure what should be put here. Maybe `snapshot_output_dir` from cli args?
         tip_payment_program_id,
         fees,
-<<<<<<< HEAD
+        snapshots_enabled,
     ) {
         Ok(tree) => {
             datapoint_info!(
@@ -111,11 +111,6 @@
             return Err(anyhow::anyhow!("Failed to generate merkle root: {:?}", e));
         }
     };
-=======
-        snapshots_enabled,
-    )
-    .unwrap();
->>>>>>> 6577c835
 
     // Cast vote using the generated merkle root
     let tx_sig = match cast_vote(
