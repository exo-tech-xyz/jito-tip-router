--- conflicted
+++ resolved
@@ -30,14 +30,7 @@
 };
 use tempfile::TempDir;
 use thiserror::Error;
-<<<<<<< HEAD
 use tip_router_operator_cli::TipAccountConfig;
-=======
-use tip_router_operator_cli::{
-    process_epoch,
-    Cli, Commands, TipAccountConfig,
-};
->>>>>>> b57e2ded
 
 struct TestContext {
     pub context: ProgramTestContext,
@@ -256,17 +249,10 @@
     let remaining_tips = TOTAL_TIPS - protocol_fee_amount - validator_fee_amount;
 
     // Then use it in generate_merkle_root
-<<<<<<< HEAD
     let merkle_tree_coll = GeneratedMerkleTreeCollection::new_from_stake_meta_collection(
         stake_meta_collection.clone(),
         PROTOCOL_FEE_BPS,
     )?;
-=======
-    let merkle_tree_coll = MetaMerkleTreeCollection::new_from_stake_meta_collection(
-        stake_meta_collection.clone(),
-        PROTOCOL_FEE_BPS,
-    ).unwrap();
->>>>>>> b57e2ded
 
     let generated_tree = &merkle_tree_coll.generated_merkle_trees[0];
 
