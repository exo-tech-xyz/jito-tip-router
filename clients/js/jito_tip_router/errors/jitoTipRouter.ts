--- conflicted
+++ resolved
@@ -35,7 +35,6 @@
 /** WeightTableAlreadyInitialized: Weight table already initialized */
 export const JITO_TIP_ROUTER_ERROR__WEIGHT_TABLE_ALREADY_INITIALIZED = 0x2204; // 8708
 /** CannotCreateFutureWeightTables: Cannnot create future weight tables */
-<<<<<<< HEAD
 export const JITO_TIP_ROUTER_ERROR__CANNOT_CREATE_FUTURE_WEIGHT_TABLES = 0x2205; // 8709
 /** WeightMintsDoNotMatchLength: Weight mints do not match - length */
 export const JITO_TIP_ROUTER_ERROR__WEIGHT_MINTS_DO_NOT_MATCH_LENGTH = 0x2206; // 8710
@@ -43,8 +42,6 @@
 export const JITO_TIP_ROUTER_ERROR__WEIGHT_MINTS_DO_NOT_MATCH_MINT_HASH = 0x2207; // 8711
 /** InvalidMintForWeightTable: Invalid mint for weight table */
 export const JITO_TIP_ROUTER_ERROR__INVALID_MINT_FOR_WEIGHT_TABLE = 0x2208; // 8712
-=======
-export const JITO_TIP_ROUTER_ERROR__CANNOT_CREATE_FUTURE_WEIGHT_TABLES = 0x2201; // 8705
 /** FeeCapExceeded: Fee cap exceeded */
 export const JITO_TIP_ROUTER_ERROR__FEE_CAP_EXCEEDED = 0x2300; // 8960
 /** IncorrectNcnAdmin: Incorrect NCN Admin */
@@ -53,21 +50,17 @@
 export const JITO_TIP_ROUTER_ERROR__INCORRECT_NCN = 0x2401; // 9217
 /** IncorrectFeeAdmin: Incorrect fee admin */
 export const JITO_TIP_ROUTER_ERROR__INCORRECT_FEE_ADMIN = 0x2402; // 9218
->>>>>>> 27be3734
 
 export type JitoTipRouterError =
   | typeof JITO_TIP_ROUTER_ERROR__ARITHMETIC_OVERFLOW
   | typeof JITO_TIP_ROUTER_ERROR__CANNOT_CREATE_FUTURE_WEIGHT_TABLES
   | typeof JITO_TIP_ROUTER_ERROR__CAST_TO_IMPRECISE_NUMBER_ERROR
   | typeof JITO_TIP_ROUTER_ERROR__DENOMINATOR_IS_ZERO
-<<<<<<< HEAD
   | typeof JITO_TIP_ROUTER_ERROR__DUPLICATE_MINTS_IN_TABLE
-=======
   | typeof JITO_TIP_ROUTER_ERROR__FEE_CAP_EXCEEDED
   | typeof JITO_TIP_ROUTER_ERROR__INCORRECT_FEE_ADMIN
   | typeof JITO_TIP_ROUTER_ERROR__INCORRECT_NCN
   | typeof JITO_TIP_ROUTER_ERROR__INCORRECT_NCN_ADMIN
->>>>>>> 27be3734
   | typeof JITO_TIP_ROUTER_ERROR__INCORRECT_WEIGHT_TABLE_ADMIN
   | typeof JITO_TIP_ROUTER_ERROR__INVALID_MINT_FOR_WEIGHT_TABLE
   | typeof JITO_TIP_ROUTER_ERROR__MODULO_OVERFLOW
@@ -85,14 +78,11 @@
     [JITO_TIP_ROUTER_ERROR__CANNOT_CREATE_FUTURE_WEIGHT_TABLES]: `Cannnot create future weight tables`,
     [JITO_TIP_ROUTER_ERROR__CAST_TO_IMPRECISE_NUMBER_ERROR]: `Cast to imprecise number error`,
     [JITO_TIP_ROUTER_ERROR__DENOMINATOR_IS_ZERO]: `Zero in the denominator`,
-<<<<<<< HEAD
     [JITO_TIP_ROUTER_ERROR__DUPLICATE_MINTS_IN_TABLE]: `Duplicate mints in table`,
-=======
     [JITO_TIP_ROUTER_ERROR__FEE_CAP_EXCEEDED]: `Fee cap exceeded`,
     [JITO_TIP_ROUTER_ERROR__INCORRECT_FEE_ADMIN]: `Incorrect fee admin`,
     [JITO_TIP_ROUTER_ERROR__INCORRECT_NCN]: `Incorrect NCN`,
     [JITO_TIP_ROUTER_ERROR__INCORRECT_NCN_ADMIN]: `Incorrect NCN Admin`,
->>>>>>> 27be3734
     [JITO_TIP_ROUTER_ERROR__INCORRECT_WEIGHT_TABLE_ADMIN]: `Incorrect weight table admin`,
     [JITO_TIP_ROUTER_ERROR__INVALID_MINT_FOR_WEIGHT_TABLE]: `Invalid mint for weight table`,
     [JITO_TIP_ROUTER_ERROR__MODULO_OVERFLOW]: `Modulo Overflow`,
